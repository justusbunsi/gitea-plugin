<?xml version="1.0" encoding="UTF-8"?>
<project xmlns="http://maven.apache.org/POM/4.0.0" xmlns:xsi="http://www.w3.org/2001/XMLSchema-instance" xsi:schemaLocation="http://maven.apache.org/POM/4.0.0 http://maven.apache.org/xsd/maven-4.0.0.xsd">
    <modelVersion>4.0.0</modelVersion>

    <parent>
        <groupId>org.jenkins-ci.plugins</groupId>
        <artifactId>plugin</artifactId>
        <version>4.19</version>
        <relativePath />
    </parent>

    <artifactId>gitea</artifactId>
    <version>${revision}${changelist}</version>
    <packaging>hpi</packaging>

    <name>Gitea Plugin</name>
    <description>SCM API implementation for Gitea</description>
    <url>https://github.com/jenkinsci/gitea-plugin/blob/master/docs/README.md</url>
    <licenses>
        <license>
            <name>MIT</name>
            <url>http://opensource.org/licenses/MIT</url>
        </license>
    </licenses>

    <scm>
        <connection>scm:git:git://github.com/jenkinsci/${project.artifactId}-plugin.git</connection>
        <developerConnection>scm:git:git@github.com:jenkinsci/${project.artifactId}-plugin.git</developerConnection>
        <url>https://github.com/jenkinsci/${project.artifactId}-plugin</url>
        <tag>${scmTag}</tag>
    </scm>

    <properties>
        <revision>1.3.0</revision>
        <changelist>-SNAPSHOT</changelist>
        <java.level>8</java.level>
        <jenkins.version>2.263.4</jenkins.version>
    </properties>

    <dependencyManagement>
        <dependencies>
            <dependency>
                <groupId>io.jenkins.tools.bom</groupId>
                <artifactId>bom-2.263.x</artifactId>
                <version>831.v9814430e6383</version>
                <type>pom</type>
                <scope>import</scope>
            </dependency>
        </dependencies>
    </dependencyManagement>


    <dependencies>
        <dependency>
            <groupId>org.jenkins-ci.plugins</groupId>
            <artifactId>handy-uri-templates-2-api</artifactId>
            <version>2.1.8-1.0</version>
        </dependency>
        <dependency>
            <groupId>org.jenkins-ci.plugins</groupId>
            <artifactId>authentication-tokens</artifactId>
            <version>1.4</version>
        </dependency>
        <dependency>
            <groupId>org.jenkins-ci.plugins</groupId>
            <artifactId>jackson2-api</artifactId>
        </dependency>
        <dependency>
            <groupId>org.jenkins-ci.plugins</groupId>
            <artifactId>structs</artifactId>
        </dependency>
        <dependency>
            <groupId>org.jenkins-ci.plugins</groupId>
            <artifactId>scm-api</artifactId>
        </dependency>
        <dependency>
            <groupId>org.jenkins-ci.plugins</groupId>
            <artifactId>git</artifactId>
        </dependency>
        <dependency>
            <groupId>org.jenkins-ci.plugins</groupId>
            <artifactId>credentials</artifactId>
        </dependency>
        <dependency>
            <groupId>org.jenkins-ci.plugins</groupId>
            <artifactId>display-url-api</artifactId>
        </dependency>
        <!-- Currently just here for interactive testing via hpi:run: -->
        <dependency>
            <groupId>org.jenkins-ci.plugins</groupId>
            <artifactId>scm-api</artifactId>
            <classifier>tests</classifier>
            <scope>test</scope>
        </dependency>
        <dependency>
            <groupId>org.mockito</groupId>
            <artifactId>mockito-core</artifactId>
            <scope>test</scope>
        </dependency>
        <dependency>
            <groupId>org.jenkins-ci.plugins</groupId>
            <artifactId>branch-api</artifactId>
            <scope>test</scope>
        </dependency>
        <dependency>
            <groupId>org.jenkins-ci.plugins.workflow</groupId>
            <artifactId>workflow-multibranch</artifactId>
            <scope>test</scope>
        </dependency>
    </dependencies>

<<<<<<< HEAD
     <repositories>
=======
    <repositories>  
>>>>>>> 0c9cb1f3
        <repository>
            <id>repo.jenkins-ci.org</id>
            <url>https://repo.jenkins-ci.org/public/</url>
        </repository>
    </repositories>
<<<<<<< HEAD

=======
>>>>>>> 0c9cb1f3
    <pluginRepositories>
        <pluginRepository>
            <id>repo.jenkins-ci.org</id>
            <url>https://repo.jenkins-ci.org/public/</url>
        </pluginRepository>
    </pluginRepositories>
</project><|MERGE_RESOLUTION|>--- conflicted
+++ resolved
@@ -109,20 +109,13 @@
         </dependency>
     </dependencies>
 
-<<<<<<< HEAD
-     <repositories>
-=======
-    <repositories>  
->>>>>>> 0c9cb1f3
+    <repositories>
         <repository>
             <id>repo.jenkins-ci.org</id>
             <url>https://repo.jenkins-ci.org/public/</url>
         </repository>
     </repositories>
-<<<<<<< HEAD
 
-=======
->>>>>>> 0c9cb1f3
     <pluginRepositories>
         <pluginRepository>
             <id>repo.jenkins-ci.org</id>
