/*
 * The MIT License
 *
 * Copyright (c) 2017-2020, CloudBees, Inc.
 *
 * Permission is hereby granted, free of charge, to any person obtaining a copy
 * of this software and associated documentation files (the "Software"), to deal
 * in the Software without restriction, including without limitation the rights
 * to use, copy, modify, merge, publish, distribute, sublicense, and/or sell
 * copies of the Software, and to permit persons to whom the Software is
 * furnished to do so, subject to the following conditions:
 *
 * The above copyright notice and this permission notice shall be included in
 * all copies or substantial portions of the Software.
 *
 * THE SOFTWARE IS PROVIDED "AS IS", WITHOUT WARRANTY OF ANY KIND, EXPRESS OR
 * IMPLIED, INCLUDING BUT NOT LIMITED TO THE WARRANTIES OF MERCHANTABILITY,
 * FITNESS FOR A PARTICULAR PURPOSE AND NONINFRINGEMENT. IN NO EVENT SHALL THE
 * AUTHORS OR COPYRIGHT HOLDERS BE LIABLE FOR ANY CLAIM, DAMAGES OR OTHER
 * LIABILITY, WHETHER IN AN ACTION OF CONTRACT, TORT OR OTHERWISE, ARISING FROM,
 * OUT OF OR IN CONNECTION WITH THE SOFTWARE OR THE USE OR OTHER DEALINGS IN
 * THE SOFTWARE.
 */
package org.jenkinsci.plugin.gitea;

import hudson.Extension;
import hudson.ExtensionList;
import hudson.FilePath;
import hudson.model.Computer;
import hudson.model.Job;
import hudson.model.Queue;
import hudson.model.Result;
import hudson.model.Run;
import hudson.model.TaskListener;
import hudson.model.listeners.RunListener;
import hudson.model.listeners.SCMListener;
import hudson.model.queue.QueueListener;
import hudson.model.queue.Tasks;
import hudson.scm.SCM;
import hudson.scm.SCMRevisionState;
import hudson.security.ACL;
import hudson.security.ACLContext;
import hudson.util.LogTaskListener;
import java.io.File;
import java.io.IOException;
import java.util.HashMap;
import java.util.Map;
import java.util.concurrent.atomic.AtomicLong;
import java.util.logging.Level;
import java.util.logging.Logger;
import jenkins.scm.api.SCMHead;
import jenkins.scm.api.SCMHeadObserver;
import jenkins.scm.api.SCMRevision;
import jenkins.scm.api.SCMRevisionAction;
import jenkins.scm.api.SCMSource;
import org.acegisecurity.context.SecurityContext;
import org.acegisecurity.context.SecurityContextHolder;
import org.jenkinsci.plugin.gitea.client.api.GiteaCommitState;
import org.jenkinsci.plugin.gitea.client.api.GiteaCommitStatus;
import org.jenkinsci.plugin.gitea.client.api.GiteaConnection;
import org.jenkinsci.plugin.gitea.client.api.GiteaHttpStatusException;
import org.jenkinsci.plugins.displayurlapi.DisplayURLProvider;

/**
 * Notification of commit status information to Gitea.
 */
public class GiteaNotifier {

    /**
     * Our logger.
     */
    private static final Logger LOGGER = Logger.getLogger(GiteaNotifier.class.getName());

    /**
     * Sends notifications to Bitbucket on Checkout (for the "In Progress" Status).
     */
    private static void sendNotifications(Run<?, ?> build, TaskListener listener)
            throws IOException, InterruptedException {
        final SCMSource s = SCMSource.SourceByItem.findSource(build.getParent());
        if (!(s instanceof GiteaSCMSource)) {
            return;
        }
        GiteaSCMSource source = (GiteaSCMSource) s;
        if (new GiteaSCMSourceContext(null, SCMHeadObserver.none())
                .withTraits(source.getTraits())
                .notificationsDisabled()) {
            return;
        }
        String url;
        try {
            url = DisplayURLProvider.get().getRunURL(build);
        } catch (IllegalStateException e) {
            listener.getLogger().println(
                    "Can not determine Jenkins root URL. Commit status notifications are disabled until a root URL is"
                            + " configured in Jenkins global configuration.");
            return;
        }
        Result result = build.getResult();
        GiteaCommitStatus status = new GiteaCommitStatus();
        status.setTargetUrl(url);

        String context = getStatusContext(build, listener);
        status.setContext(context);
        if (Result.SUCCESS.equals(result)) {
            status.setDescription("This commit looks good");
            status.setState(GiteaCommitState.SUCCESS);
        } else if (Result.UNSTABLE.equals(result)) {
            status.setDescription("This commit has test failures");
            status.setState(GiteaCommitState.FAILURE);
        } else if (Result.FAILURE.equals(result)) {
            status.setDescription("There was a failure building this commit");
            status.setState(GiteaCommitState.FAILURE);
        } else if (result != null) { // ABORTED etc.
            status.setDescription("Something is wrong with the build of this commit");
            status.setState(GiteaCommitState.ERROR);
        } else {
            status.setDescription("Build started...");
            status.setState(GiteaCommitState.PENDING);
        }

        SCMRevision revision = SCMRevisionAction.getRevision(source, build);
        String hash;
        if (revision instanceof BranchSCMRevision) {
            listener.getLogger().format("[Gitea] Notifying branch build status: %s %s%n",
                    status.getState().name(), status.getDescription());
            hash = ((BranchSCMRevision) revision).getHash();
        } else if (revision instanceof PullRequestSCMRevision) {
            listener.getLogger().format("[Gitea] Notifying pull request build status: %s %s%n",
                    status.getState().name(), status.getDescription());
            hash = ((PullRequestSCMRevision) revision).getOrigin().getHash();
        } else if (revision instanceof TagSCMRevision) {
            listener.getLogger().format("[Gitea] Notifying tag build status: %s %s%n",
                    status.getState().name(), status.getDescription());
            hash = ((TagSCMRevision) revision).getHash();
        } else {
            return;
        }
        JobScheduledListener jsl = ExtensionList.lookup(QueueListener.class).get(JobScheduledListener.class);
        if (jsl != null) {
            // we are setting the status, so don't let the queue listener background thread change it to pending
            synchronized (jsl.resolving) {
                jsl.resolving.remove(build.getParent());
            }
        }
        try (GiteaConnection c = source.gitea().open()) {
            int tries = 3;
            while (true){
                tries--;
                try {
                    c.createCommitStatus(source.getRepoOwner(), source.getRepository(), hash, status);
                    break;
                } catch (GiteaHttpStatusException e) {
                    if (e.getStatusCode() == 500 && tries > 0) {
                        // server may be overloaded
                        continue;
                    }
                    throw e;
                }
            }
            listener.getLogger().format("[Gitea] Notified%n");
        }
    }

    private static String getStatusContext(Run<?, ?> build, TaskListener listener)
            throws IOException, InterruptedException {
        String changeTarget = build.getEnvironment(listener).get("CHANGE_TARGET");
        String context = stripBranchName(build.getParent()) + "/pipeline/";
        if(changeTarget != null && !changeTarget.isEmpty()) {
            context += getPrContextTarget(changeTarget);
        } else {
            context += "head";
        }
        return context;
    }

    /**
     * Strips the name of the job the remove either the name of the branch or e.g. PR-1
     * @param job Job with a full name in form of Organisation/Repository/Branch
     * @return Stripped name in form of Organisation/Repository
     */
    private static String stripBranchName(Job job) {
        return job.getFullName().substring(0, job.getFullName().lastIndexOf('/'));
    }

    private static String getPrContextTarget(String targetbranch) {
        return "pr-" + targetbranch;
    }

    /**
     * Listener to catch jobs being added to the build queue.
     */
    @Extension
    public static class JobScheduledListener extends QueueListener {
        /**
         * Track requests so that we can know if there is a newer request.
         */
        private final AtomicLong nonce = new AtomicLong();
        /**
         * Active resolution of likely revisions for queued jobs.
         */
        private final Map<Job, Long> resolving = new HashMap<>();

        /**
         * {@inheritDoc}
         */
        @Override
        public void onEnterWaiting(final Queue.WaitingItem wi) {
            if (!(wi.task instanceof Job)) {
                return;
            }
            final Job<?, ?> job = (Job) wi.task;
            final SCMSource src = SCMSource.SourceByItem.findSource(job);
            if (!(src instanceof GiteaSCMSource)) {
                return;
            }
            final GiteaSCMSource source = (GiteaSCMSource) src;
            if (new GiteaSCMSourceContext(null, SCMHeadObserver.none())
                    .withTraits(source.getTraits())
                    .notificationsDisabled()) {
                return;
            }
            final SCMHead head = SCMHead.HeadByItem.findHead(job);
            if (head == null) {
                return;
            }
            final Long nonce = this.nonce.incrementAndGet();
            synchronized (resolving) {
                resolving.put(job, nonce);
            }
            // prevent delays in the queue when updating Gitea
            Computer.threadPoolForRemoting.submit(new Runnable() {
                @Override
                public void run() {
                    try(ACLContext context = ACL.as(Tasks.getAuthenticationOf(wi.task))) {
                        // we need to determine the revision that *should* be built so that we can tag that as pending
                        SCMRevision revision = source.fetch(head, new LogTaskListener(LOGGER, Level.INFO));
                        String hash;
                        String statusContext = stripBranchName(job) + "/pipeline/";
                        if (revision instanceof BranchSCMRevision) {
                            LOGGER.log(Level.INFO, "Notifying branch pending build {0}", job.getFullName());
                            statusContext += "head";
                            hash = ((BranchSCMRevision) revision).getHash();
                        } else if (revision instanceof PullRequestSCMRevision) {
                            LOGGER.log(Level.INFO, "Notifying pull request pending build {0}", job.getFullName());
                            hash = ((PullRequestSCMRevision) revision).getOrigin().getHash();
<<<<<<< HEAD
                            statusContext += getPrContextTarget(((PullRequestSCMRevision) revision).getTarget().getHead().getName());
=======
                        } else if (revision instanceof TagSCMRevision) {
                            LOGGER.log(Level.INFO, "Notifying tag pending build {0}", job.getFullName());
                            hash = ((TagSCMRevision) revision).getHash();
>>>>>>> 9d908226
                        } else {
                            return;
                        }
                        String url;
                        try {
                            url = DisplayURLProvider.get().getJobURL(job);
                        } catch (IllegalStateException e) {
                            // no root url defined, cannot notify, let's get out of here
                            return;
                        }
                        GiteaCommitStatus status = new GiteaCommitStatus();
                        status.setTargetUrl(url);
                        status.setContext(statusContext);
                        status.setDescription("Build queued...");
                        status.setState(GiteaCommitState.PENDING);

                        // now it may have taken some time to collect the information, we only want to set the status
                        // if our status would still be relevant... so if another build was scheduled by say another
                        // commit, or if the build was actually flagged as started, then in those cases we should
                        // skip setting the status... this is where the nonce comes in... if anything else
                        // has set the status for this job, they will have removed the nonce and the job is re-submitted
                        // to the build queue then the nonce will have been changed from our tasks value
                        //
                        // Note: we could have some race conditions on the pending status if a job is scheduled
                        // while already running, as in that case if the running job completes while our request
                        // is in-flight then the pending would not get set... but that will ultimately be resolved
                        // once the second job completes, so not seen as important enough to worry about
                        try (GiteaConnection c = source.gitea().open()) {
                            // check are we still the task to set pending
                            synchronized (resolving) {
                                if (!nonce.equals(resolving.get(job))) {
                                    // it's not our nonce, so drop
                                    LOGGER.log(Level.INFO,
                                            "{0} has already started, skipping notification of queued",
                                            job.getFullName());
                                    return;
                                }
                                // it is our nonce, so remove it
                                resolving.remove(job);
                            }
                            c.createCommitStatus(source.getRepoOwner(), source.getRepository(), hash, status);
                            LOGGER.log(Level.INFO, "{0} Notified", job.getFullName());
                        }
                    } catch (IOException | InterruptedException e) {
                        LOGGER.log(Level.INFO,
                                "Could not send commit status notification for " + job.getFullName() + " to " + source
                                        .getServerUrl(), e);
                    }
                }
            });
        }

    }

    @Extension
    public static class JobCheckOutListener extends SCMListener {
        @Override
        public void onCheckout(Run<?, ?> build, SCM scm, FilePath workspace, TaskListener listener, File changelogFile,
                               SCMRevisionState pollingBaseline) throws Exception {
            try {
                sendNotifications(build, listener);
            } catch (IOException | InterruptedException e) {
                e.printStackTrace(listener.error("Could not send notifications"));
            }
        }

    }

    /**
     * Sends notifications to Bitbucket on Run completed.
     */
    @Extension
    public static class JobCompletedListener extends RunListener<Run<?, ?>> {

        /**
         * {@inheritDoc}
         */
        @Override
        public void onCompleted(Run<?, ?> build, TaskListener listener) {
            try {
                sendNotifications(build, listener);
            } catch (IOException | InterruptedException e) {
                e.printStackTrace(listener.error("Could not send notifications"));
            }
        }

        /**
         * {@inheritDoc}
         */
        @Override
        public void onStarted(Run<?, ?> run, TaskListener listener) {
            try {
                sendNotifications(run, listener);
            } catch (IOException | InterruptedException e) {
                e.printStackTrace(listener.error("Could not send notifications"));
            }
        }
    }

}<|MERGE_RESOLUTION|>--- conflicted
+++ resolved
@@ -243,13 +243,11 @@
                         } else if (revision instanceof PullRequestSCMRevision) {
                             LOGGER.log(Level.INFO, "Notifying pull request pending build {0}", job.getFullName());
                             hash = ((PullRequestSCMRevision) revision).getOrigin().getHash();
-<<<<<<< HEAD
                             statusContext += getPrContextTarget(((PullRequestSCMRevision) revision).getTarget().getHead().getName());
-=======
                         } else if (revision instanceof TagSCMRevision) {
                             LOGGER.log(Level.INFO, "Notifying tag pending build {0}", job.getFullName());
+                            statusContext += "tag";
                             hash = ((TagSCMRevision) revision).getHash();
->>>>>>> 9d908226
                         } else {
                             return;
                         }
